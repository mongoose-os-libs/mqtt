/*
 * Copyright (c) 2014-2018 Cesanta Software Limited
 * All rights reserved
 *
 * Licensed under the Apache License, Version 2.0 (the ""License"");
 * you may not use this file except in compliance with the License.
 * You may obtain a copy of the License at
 *
 *     http://www.apache.org/licenses/LICENSE-2.0
 *
 * Unless required by applicable law or agreed to in writing, software
 * distributed under the License is distributed on an ""AS IS"" BASIS,
 * WITHOUT WARRANTIES OR CONDITIONS OF ANY KIND, either express or implied.
 * See the License for the specific language governing permissions and
 * limitations under the License.
 */

#include "mgos_mqtt.h"

#include "mgos.h"
#include "mgos_mqtt_conn.h"
#include "mgos_sys_config.h"

#ifndef MGOS_MQTT_LOG_PUSHBACK_THRESHOLD
#define MGOS_MQTT_LOG_PUSHBACK_THRESHOLD 2048
#endif

#ifndef MGOS_MQTT_SUBSCRIBE_QOS
#define MGOS_MQTT_SUBSCRIBE_QOS 1
#endif

static struct mgos_mqtt_conn *s_conn = NULL;

extern uint16_t mgos_mqtt_conn_get_packet_id(struct mgos_mqtt_conn *c);
uint16_t mgos_mqtt_get_packet_id(void) {
  return mgos_mqtt_conn_get_packet_id(s_conn);
}

extern void mgos_mqtt_conn_sub_s(struct mgos_mqtt_conn *c, struct mg_str topic,
                                 int qos, mg_event_handler_t handler,
                                 void *user_data);
void mgos_mqtt_global_subscribe(const struct mg_str topic,
                                mg_event_handler_t handler, void *ud) {
  mgos_mqtt_conn_sub_s(s_conn, topic, MGOS_MQTT_SUBSCRIBE_QOS, handler, ud);
}

void mgos_mqtt_add_global_handler(mg_event_handler_t handler, void *ud) {
  mgos_mqtt_conn_add_handler(s_conn, handler, ud);
}

void mgos_mqtt_set_connect_fn(mgos_mqtt_connect_fn_t fn, void *fn_arg) {
  mgos_mqtt_conn_set_connect_fn(s_conn, fn, fn_arg);
}

static void s_debug_write_cb(int ev, void *ev_data, void *userdata) {
  if (s_conn == NULL) return;
  struct mgos_debug_hook_arg *arg = (struct mgos_debug_hook_arg *) ev_data;
  const char *topic = (arg->fd == 1   ? mgos_sys_config_get_debug_stdout_topic()
                       : arg->fd == 2 ? mgos_sys_config_get_debug_stderr_topic()
                                      : NULL);
  if (topic != NULL &&
      mgos_mqtt_num_unsent_bytes() < MGOS_MQTT_LOG_PUSHBACK_THRESHOLD) {
    static uint32_t s_seq = 0;
    char *msg = arg->buf;

    int log_level = arg->fd;
<<<<<<< HEAD

    if (mgos_sys_config_get_mqtt_debug_use_log_level()){
      log_level = (int)arg->level; // ie LL_INFO
      if (arg->fd == 2) {  // stderr
        log_level = 0;     // LL_ERROR
      }
=======
    if (mgos_sys_config_get_mqtt_debug_use_log_level()) {
      log_level = (int) arg->level;  // ie LL_INFO
>>>>>>> 4792af53
    }

    int msg_len = mg_asprintf(
        &msg, MGOS_DEBUG_TMP_BUF_SIZE, "%s %u %.3lf %d|%.*s",
        (mgos_sys_config_get_device_id() ? mgos_sys_config_get_device_id()
                                         : "-"),
        (unsigned int) s_seq, mg_time(), log_level, (int) arg->len,
        (const char *) arg->data);
    if (arg->len > 0) {
      mgos_mqtt_conn_pub(s_conn, topic, mg_mk_str_n(msg, msg_len), 0 /* qos */,
                         false /* retain */);
      s_seq++;
    }
    if (msg != arg->buf) free(msg);
  }

  (void) ev;
  (void) userdata;
}

bool mgos_mqtt_set_config(const struct mgos_config_mqtt *cfg) {
  if (s_conn == NULL) {
    s_conn = mgos_mqtt_conn_create(0, cfg);
    return true;
  }
  return mgos_mqtt_conn_set_config(s_conn, cfg);
}

bool mgos_mqtt_global_connect(void) {
  return mgos_mqtt_conn_connect(s_conn);
}

void mgos_mqtt_global_disconnect(void) {
  mgos_mqtt_conn_disconnect(s_conn);
}

bool mgos_mqtt_global_is_connected(void) {
  return mgos_mqtt_conn_is_connected(s_conn);
}

extern struct mg_connection *mgos_mqtt_conn_nc(struct mgos_mqtt_conn *c);

struct mg_connection *mgos_mqtt_get_global_conn(void) {
  return mgos_mqtt_conn_nc(s_conn);
}

uint16_t mgos_mqtt_pub(const char *topic, const void *message, size_t len,
                       int qos, bool retain) {
  return mgos_mqtt_conn_pub(s_conn, topic, mg_mk_str_n(message, len), qos,
                            retain);
}

uint16_t mgos_mqtt_pubf(const char *topic, int qos, bool retain,
                        const char *json_fmt, ...) {
  uint16_t res;
  va_list ap;
  va_start(ap, json_fmt);
  res = mgos_mqtt_conn_pubv(s_conn, topic, qos, retain, json_fmt, ap);
  va_end(ap);
  return res;
}

uint16_t mgos_mqtt_pubv(const char *topic, int qos, bool retain,
                        const char *json_fmt, va_list ap) {
  return mgos_mqtt_conn_pubv(s_conn, topic, qos, retain, json_fmt, ap);
}

struct sub_data {
  sub_handler_t handler;
  void *user_data;
};

static void mqttsubtrampoline(struct mg_connection *c, int ev, void *ev_data,
                              void *user_data) {
  if (ev != MG_EV_MQTT_PUBLISH) return;
  struct sub_data *sd = (struct sub_data *) user_data;
  struct mg_mqtt_message *mm = (struct mg_mqtt_message *) ev_data;
  sd->handler(c, mm->topic.p, mm->topic.len, mm->payload.p, mm->payload.len,
              sd->user_data);
}

void mgos_mqtt_sub(const char *topic, sub_handler_t handler, void *user_data) {
  struct sub_data *sd = (struct sub_data *) malloc(sizeof(*sd));
  sd->handler = handler;
  sd->user_data = user_data;
  mgos_mqtt_global_subscribe(mg_mk_str(topic), mqttsubtrampoline, sd);
}

bool mgos_mqtt_unsub(const char *topic) {
  return mgos_mqtt_conn_unsub(s_conn, topic);
}

size_t mgos_mqtt_num_unsent_bytes(void) {
  return mgos_mqtt_conn_num_unsent_bytes(s_conn);
}

bool mgos_mqtt_init(void) {
  if (mgos_sys_config_get_debug_stdout_topic() != NULL) {
    char *stdout_topic = strdup(mgos_sys_config_get_debug_stdout_topic());
    mgos_expand_mac_address_placeholders(stdout_topic);
    mgos_sys_config_set_debug_stdout_topic(stdout_topic);
    free(stdout_topic);
  }
  if (mgos_sys_config_get_debug_stderr_topic() != NULL) {
    char *stderr_topic = strdup(mgos_sys_config_get_debug_stderr_topic());
    mgos_expand_mac_address_placeholders(stderr_topic);
    mgos_sys_config_set_debug_stderr_topic(stderr_topic);
    free(stderr_topic);
  }

  if (mgos_sys_config_get_mqtt_enable()) {
    s_conn = mgos_mqtt_conn_create2(0, mgos_sys_config_get_mqtt(),
                                    mgos_sys_config_get_mqtt1());
  }

  LOG(LL_DEBUG, ("mqtt log_level %d | debug_use_log_level %d", 99,
         mgos_sys_config_get_mqtt_debug_use_log_level() ? 1 : 0));
<<<<<<< HEAD
  
=======

>>>>>>> 4792af53
  mgos_event_add_handler(MGOS_EVENT_LOG, s_debug_write_cb, NULL);

  return true;
}<|MERGE_RESOLUTION|>--- conflicted
+++ resolved
@@ -64,17 +64,12 @@
     char *msg = arg->buf;
 
     int log_level = arg->fd;
-<<<<<<< HEAD
 
     if (mgos_sys_config_get_mqtt_debug_use_log_level()){
       log_level = (int)arg->level; // ie LL_INFO
       if (arg->fd == 2) {  // stderr
         log_level = 0;     // LL_ERROR
       }
-=======
-    if (mgos_sys_config_get_mqtt_debug_use_log_level()) {
-      log_level = (int) arg->level;  // ie LL_INFO
->>>>>>> 4792af53
     }
 
     int msg_len = mg_asprintf(
@@ -192,11 +187,6 @@
 
   LOG(LL_DEBUG, ("mqtt log_level %d | debug_use_log_level %d", 99,
          mgos_sys_config_get_mqtt_debug_use_log_level() ? 1 : 0));
-<<<<<<< HEAD
-  
-=======
-
->>>>>>> 4792af53
   mgos_event_add_handler(MGOS_EVENT_LOG, s_debug_write_cb, NULL);
 
   return true;
